--- conflicted
+++ resolved
@@ -22,9 +22,7 @@
 import java.util.List;
 import java.util.Map;
 import java.util.Set;
-import java.util.concurrent.TimeUnit;
-
-import org.apache.commons.lang.StringUtils;
+
 import org.apache.helix.AccessOption;
 import org.apache.helix.HelixAdmin;
 import org.apache.helix.HelixManager;
@@ -32,10 +30,10 @@
 import org.apache.helix.PropertyType;
 import org.apache.helix.ZNRecord;
 import org.apache.helix.manager.zk.ZkBaseDataAccessor;
+import org.apache.helix.manager.zk.ZkClient;
 import org.apache.helix.model.ExternalView;
 import org.apache.helix.model.IdealState;
 import org.apache.helix.store.zk.ZkHelixPropertyStore;
-import org.joda.time.Duration;
 import org.slf4j.Logger;
 import org.slf4j.LoggerFactory;
 
@@ -48,11 +46,6 @@
 import com.linkedin.pinot.common.utils.BrokerRequestUtils;
 import com.linkedin.pinot.common.utils.CommonConstants;
 import com.linkedin.pinot.common.utils.CommonConstants.Helix.ResourceType;
-<<<<<<< HEAD
-=======
-import com.linkedin.pinot.common.utils.CommonConstants.Segment.SegmentType;
-import com.linkedin.pinot.common.utils.StringUtil;
->>>>>>> a45d5330
 import com.linkedin.pinot.controller.api.pojos.BrokerDataResource;
 import com.linkedin.pinot.controller.api.pojos.BrokerTagResource;
 import com.linkedin.pinot.controller.api.pojos.DataResource;
@@ -77,11 +70,7 @@
   private HelixAdmin _helixAdmin;
   private String _helixZkURL;
   private String _instanceId;
-<<<<<<< HEAD
-=======
-  private ZkClient _zkClientForPropertyStore;
   private ZkClient _zkClient;
->>>>>>> a45d5330
   private ZkHelixPropertyStore<ZNRecord> _propertyStore;
   private String _localDiskDir;
   private SegmentDeletionManager _segmentDeletionManager = null;
@@ -104,21 +93,11 @@
     _helixZkURL = HelixConfig.getAbsoluteZkPathForHelix(_zkBaseUrl);
     _helixZkManager = HelixSetupUtils.setup(_helixClusterName, _helixZkURL, _instanceId);
     _helixAdmin = _helixZkManager.getClusterManagmentTool();
-<<<<<<< HEAD
     ZkBaseDataAccessor<ZNRecord> baseAccessor =
         (ZkBaseDataAccessor<ZNRecord>) _helixZkManager.getHelixDataAccessor().getBaseDataAccessor();
     String propertyStorePath = PropertyPathConfig.getPath(PropertyType.PROPERTYSTORE, _helixClusterName);
     _propertyStore =
         new ZkHelixPropertyStore<ZNRecord>(baseAccessor, propertyStorePath, Arrays.asList(propertyStorePath));
-=======
-    _zkClientForPropertyStore =
-        new ZkClient(StringUtil.join("/", StringUtils.chomp(_zkBaseUrl, "/"), _helixClusterName, "PROPERTYSTORE"),
-            ZkClient.DEFAULT_SESSION_TIMEOUT, ZkClient.DEFAULT_CONNECTION_TIMEOUT, new ZNRecordSerializer());
-    _zkClient =
-        new ZkClient(StringUtil.join("/", StringUtils.chomp(_zkBaseUrl, "/"), _helixClusterName),
-            ZkClient.DEFAULT_SESSION_TIMEOUT, ZkClient.DEFAULT_CONNECTION_TIMEOUT, new ZNRecordSerializer());
-    _propertyStore = new ZkHelixPropertyStore<ZNRecord>(new ZkBaseDataAccessor<ZNRecord>(_zkClientForPropertyStore), "/", null);
->>>>>>> a45d5330
     _segmentDeletionManager = new SegmentDeletionManager(_localDiskDir, _helixAdmin, _helixClusterName, _propertyStore);
   }
 
@@ -130,10 +109,14 @@
   public String getBrokerInstanceFor(String resourceName) {
     String brokerTag = null;
     if (getAllResourceNames().contains(BrokerRequestUtils.getRealtimeResourceNameForResource(resourceName))) {
-      brokerTag = HelixHelper.getRealtimeResourceZKMetadata(_zkClient, BrokerRequestUtils.getRealtimeResourceNameForResource(resourceName)).getBrokerTag();
+      brokerTag =
+          HelixHelper.getRealtimeResourceZKMetadata(_zkClient,
+              BrokerRequestUtils.getRealtimeResourceNameForResource(resourceName)).getBrokerTag();
     }
     if (getAllResourceNames().contains(BrokerRequestUtils.getOfflineResourceNameForResource(resourceName))) {
-      brokerTag = HelixHelper.getOfflineResourceZKMetadata(_zkClient, BrokerRequestUtils.getOfflineResourceNameForResource(resourceName)).getBrokerTag();
+      brokerTag =
+          HelixHelper.getOfflineResourceZKMetadata(_zkClient,
+              BrokerRequestUtils.getOfflineResourceNameForResource(resourceName)).getBrokerTag();
     }
     final List<String> instanceIds = _helixAdmin.getInstancesInClusterWithTag(_helixClusterName, brokerTag);
     if (instanceIds == null || instanceIds.size() == 0) {
@@ -215,19 +198,12 @@
   }
 
   private void createNewRealtimeDataResource(DataResource resource) {
-<<<<<<< HEAD
-    RealtimeDataResourceMetadata realtimeDataResource = getRealtimeDataResourceMetadata(resource);
-    final List<String> unTaggedInstanceList = getOnlineUnTaggedServerInstanceList();
     final String realtimeResourceName =
         BrokerRequestUtils.getRealtimeResourceNameForResource(resource.getResourceName());
-    final int numInstanceToUse = resource.getNumberOfDataInstances();
-=======
-    final String realtimeResourceName = BrokerRequestUtils.getRealtimeResourceNameForResource(resource.getResourceName());
     RealtimeDataResourceZKMetadata realtimeDataResource = ZKMetadataUtils.getRealtimeDataResourceMetadata(resource);
     final List<String> unTaggedInstanceList = getOnlineUnTaggedServerInstanceList();
 
     final int numInstanceToUse = realtimeDataResource.getNumDataInstances();
->>>>>>> a45d5330
     LOGGER.info("Trying to allocate " + numInstanceToUse + " instances.");
     LOGGER.info("Current untagged boxes: " + unTaggedInstanceList.size());
     if (unTaggedInstanceList.size() < numInstanceToUse) {
@@ -244,23 +220,16 @@
 
     // now lets build an ideal state
     LOGGER.info("building empty ideal state for resource : " + realtimeResourceName);
-<<<<<<< HEAD
-
     final IdealState idealState =
-        PinotResourceIdealStateBuilder.buildInitialRealtimeIdealStateFor(realtimeResourceName,
-            resource.getNumberOfCopies(), resource.getNumberOfDataInstances(), realtimeDataResource, _helixAdmin,
-            _helixClusterName);
-=======
-    final IdealState idealState = PinotResourceIdealStateBuilder.buildInitialRealtimeIdealStateFor(
-        realtimeResourceName, realtimeDataResource, _helixAdmin, _helixClusterName);
->>>>>>> a45d5330
+        PinotResourceIdealStateBuilder.buildInitialRealtimeIdealStateFor(realtimeResourceName, realtimeDataResource,
+            _helixAdmin, _helixClusterName);
     LOGGER.info("adding resource via the admin");
     _helixAdmin.addResource(_helixClusterName, realtimeResourceName, idealState);
     LOGGER.info("successfully added the resource : " + realtimeResourceName + " to the cluster");
 
     // Create Empty PropertyStore path
-    _propertyStore.create(PinotHelixUtils.constructPropertyStorePathForResource(realtimeResourceName),
-        new ZNRecord(realtimeResourceName), AccessOption.PERSISTENT);
+    _propertyStore.create(PinotHelixUtils.constructPropertyStorePathForResource(realtimeResourceName), new ZNRecord(
+        realtimeResourceName), AccessOption.PERSISTENT);
 
   }
 
@@ -285,12 +254,8 @@
     LOGGER.info("building empty ideal state for resource : " + offlineResourceName);
 
     final IdealState idealState =
-<<<<<<< HEAD
-        PinotResourceIdealStateBuilder.buildEmptyIdealStateFor(offlineResourceName, resource.getNumberOfCopies(),
-            _helixAdmin, _helixClusterName);
-=======
-        PinotResourceIdealStateBuilder.buildEmptyIdealStateFor(offlineResourceName, offlineDataResource.getNumDataReplicas(), _helixAdmin, _helixClusterName);
->>>>>>> a45d5330
+        PinotResourceIdealStateBuilder.buildEmptyIdealStateFor(offlineResourceName,
+            offlineDataResource.getNumDataReplicas(), _helixAdmin, _helixClusterName);
     LOGGER.info("adding resource via the admin");
     _helixAdmin.addResource(_helixClusterName, offlineResourceName, idealState);
     LOGGER.info("successfully added the resource : " + offlineResourceName + " to the cluster");
@@ -522,7 +487,8 @@
   }
 
   private boolean addTableToRealtimeDataResource(String resourceName, String tableName) {
-    RealtimeDataResourceZKMetadata realtimeDataResourceZKMetadata = HelixHelper.getRealtimeResourceZKMetadata(_zkClient, resourceName);
+    RealtimeDataResourceZKMetadata realtimeDataResourceZKMetadata =
+        HelixHelper.getRealtimeResourceZKMetadata(_zkClient, resourceName);
     List<String> tableList = realtimeDataResourceZKMetadata.getTableList();
     if (!tableList.contains(tableName)) {
       realtimeDataResourceZKMetadata.addToTableList(tableName);
@@ -533,7 +499,8 @@
   }
 
   private boolean addTableToOfflineDataResource(String resourceName, String tableName) {
-    OfflineDataResourceZKMetadata offlineDataResourceZKMetadata = HelixHelper.getOfflineResourceZKMetadata(_zkClient, resourceName);
+    OfflineDataResourceZKMetadata offlineDataResourceZKMetadata =
+        HelixHelper.getOfflineResourceZKMetadata(_zkClient, resourceName);
     List<String> tableList = offlineDataResourceZKMetadata.getTableList();
     if (!tableList.contains(tableName)) {
       offlineDataResourceZKMetadata.addToTableList(tableName);
@@ -548,15 +515,25 @@
     boolean isSuccess = false;
     switch (resource.getResourceType()) {
       case OFFLINE:
-        isSuccess = removeTableToOfflineDataResource(BrokerRequestUtils.getOfflineResourceNameForResource(resource.getResourceName()), resource.getTableName());
+        isSuccess =
+            removeTableToOfflineDataResource(
+                BrokerRequestUtils.getOfflineResourceNameForResource(resource.getResourceName()),
+                resource.getTableName());
         break;
       case REALTIME:
-        isSuccess = removeTableToRealtimeDataResource(BrokerRequestUtils.getRealtimeResourceNameForResource(resource.getResourceName()), resource.getTableName());
+        isSuccess =
+            removeTableToRealtimeDataResource(
+                BrokerRequestUtils.getRealtimeResourceNameForResource(resource.getResourceName()),
+                resource.getTableName());
         break;
       case HYBRID:
         isSuccess =
-            removeTableToOfflineDataResource(BrokerRequestUtils.getOfflineResourceNameForResource(resource.getResourceName()), resource.getTableName())
-                && removeTableToRealtimeDataResource(BrokerRequestUtils.getRealtimeResourceNameForResource(resource.getResourceName()), resource.getTableName());
+            removeTableToOfflineDataResource(
+                BrokerRequestUtils.getOfflineResourceNameForResource(resource.getResourceName()),
+                resource.getTableName())
+                && removeTableToRealtimeDataResource(
+                    BrokerRequestUtils.getRealtimeResourceNameForResource(resource.getResourceName()),
+                    resource.getTableName());
         break;
 
       default:
@@ -566,17 +543,22 @@
     }
 
     if (isSuccess) {
-      resp.errorMessage = String.format("Removing table name (%s) from resource (%s)", resource.getTableName(), resource.getResourceName());
+      resp.errorMessage =
+          String.format("Removing table name (%s) from resource (%s)", resource.getTableName(),
+              resource.getResourceName());
       return resp;
     } else {
       resp.status = STATUS.failure;
-      resp.errorMessage = String.format("Table name (%s) is not existed in resource (%s)", resource.getTableName(), resource.getResourceName());
+      resp.errorMessage =
+          String.format("Table name (%s) is not existed in resource (%s)", resource.getTableName(),
+              resource.getResourceName());
       return resp;
     }
   }
 
   private boolean removeTableToRealtimeDataResource(String resourceName, String tableName) {
-    RealtimeDataResourceZKMetadata realtimeDataResourceZKMetadata = HelixHelper.getRealtimeResourceZKMetadata(_zkClient, resourceName);
+    RealtimeDataResourceZKMetadata realtimeDataResourceZKMetadata =
+        HelixHelper.getRealtimeResourceZKMetadata(_zkClient, resourceName);
     List<String> tableList = realtimeDataResourceZKMetadata.getTableList();
     if (tableList.contains(tableName)) {
       tableList.remove(tableName);
@@ -589,7 +571,8 @@
   }
 
   private boolean removeTableToOfflineDataResource(String resourceName, String tableName) {
-    OfflineDataResourceZKMetadata offlineDataResourceZKMetadata = HelixHelper.getOfflineResourceZKMetadata(_zkClient, resourceName);
+    OfflineDataResourceZKMetadata offlineDataResourceZKMetadata =
+        HelixHelper.getOfflineResourceZKMetadata(_zkClient, resourceName);
     List<String> tableList = offlineDataResourceZKMetadata.getTableList();
     if (tableList.contains(tableName)) {
       tableList.remove(tableName);
@@ -635,10 +618,9 @@
       case HYBRID:
         realtimeDataResourceZKMetadata =
             HelixHelper.getRealtimeResourceZKMetadata(_zkClient, resource.getResourceName());
-        offlineDataResourceZKMetadata =
-            HelixHelper.getOfflineResourceZKMetadata(_zkClient, resource.getResourceName());
-        if (!realtimeDataResourceZKMetadata.getBrokerTag().equals(resource.getBrokerTagName()) ||
-            !offlineDataResourceZKMetadata.getBrokerTag().equals(resource.getBrokerTagName())) {
+        offlineDataResourceZKMetadata = HelixHelper.getOfflineResourceZKMetadata(_zkClient, resource.getResourceName());
+        if (!realtimeDataResourceZKMetadata.getBrokerTag().equals(resource.getBrokerTagName())
+            || !offlineDataResourceZKMetadata.getBrokerTag().equals(resource.getBrokerTagName())) {
           final PinotResourceManagerResponse resp = new PinotResourceManagerResponse();
           resp.status = STATUS.failure;
           resp.errorMessage =
@@ -655,7 +637,8 @@
           resourceName = BrokerRequestUtils.getOfflineResourceNameForResource(resource.getResourceName());
           offlineDataResourceZKMetadata.setNumBrokerInstance(resource.getNumberOfBrokerInstances());
           HelixHelper.setOfflineResourceZKMetadata(offlineDataResourceZKMetadata, _zkClient);
-          PinotResourceManagerResponse resp = createBrokerDataResource(new BrokerDataResource(resourceName, brokerTagResource));
+          PinotResourceManagerResponse resp =
+              createBrokerDataResource(new BrokerDataResource(resourceName, brokerTagResource));
           if (resp.isSuccessfull()) {
             resourceName = BrokerRequestUtils.getRealtimeResourceNameForResource(resource.getResourceName());
             realtimeDataResourceZKMetadata.setNumBrokerInstance(resource.getNumberOfBrokerInstances());
@@ -793,25 +776,9 @@
       }
       if (ifSegmentExisted(segmentMetadata)) {
         if (ifRefreshAnExistedSegment(segmentMetadata)) {
-<<<<<<< HEAD
-          final ZNRecord record =
-              _propertyStore.get(PinotHelixUtils.constructPropertyStorePathForSegment(
-                  segmentMetadata.getResourceName(), segmentMetadata.getName()), null, AccessOption.PERSISTENT);
-          // new ZNRecord(segmentMetadata.getName());
-          Map<String, String> segmentMetadataMap = segmentMetadata.toMap();
-          for (String key : segmentMetadataMap.keySet()) {
-            record.setSimpleField(key, segmentMetadataMap.get(key));
-          }
-          record.setSimpleField(V1Constants.SEGMENT_DOWNLOAD_URL, downloadUrl);
-          record.setSimpleField(V1Constants.SEGMENT_REFRESH_TIME, String.valueOf(System.currentTimeMillis()));
-
-          _propertyStore.set(PinotHelixUtils.constructPropertyStorePathForSegment(segmentMetadata), record,
-              AccessOption.PERSISTENT);
-          LOGGER.info("Refresh segment : " + segmentMetadata.getName() + " to Property store");
-          if (updateExistedSegment(segmentMetadata)) {
-=======
           OfflineSegmentZKMetadata offlineSegmentZKMetadata =
-              HelixHelper.getOfflineSegmentZKMetadata(_propertyStore, segmentMetadata.getResourceName(), segmentMetadata.getName());
+              HelixHelper.getOfflineSegmentZKMetadata(_propertyStore, segmentMetadata.getResourceName(),
+                  segmentMetadata.getName());
 
           offlineSegmentZKMetadata = ZKMetadataUtils.updateSegmentMetadata(offlineSegmentZKMetadata, segmentMetadata);
           offlineSegmentZKMetadata.setDownloadUrl(downloadUrl);
@@ -819,33 +786,23 @@
           HelixHelper.setOfflineSegmentZKMetadata(_propertyStore, offlineSegmentZKMetadata);
           LOGGER.info("Refresh segment : " + offlineSegmentZKMetadata.getSegmentName() + " to Property store");
           if (updateExistedSegment(offlineSegmentZKMetadata)) {
->>>>>>> a45d5330
             res.status = STATUS.success;
           }
         }
       } else {
-<<<<<<< HEAD
-        final ZNRecord record = new ZNRecord(segmentMetadata.getName());
-        record.setSimpleFields(segmentMetadata.toMap());
-        record.setSimpleField(V1Constants.SEGMENT_DOWNLOAD_URL, downloadUrl);
-        record.setSimpleField(V1Constants.SEGMENT_PUSH_TIME, String.valueOf(System.currentTimeMillis()));
-
-        _propertyStore.create(PinotHelixUtils.constructPropertyStorePathForSegment(segmentMetadata), record,
-            AccessOption.PERSISTENT);
-        LOGGER.info("Added segment : " + segmentMetadata.getName() + " to Property store");
-=======
         OfflineSegmentZKMetadata offlineSegmentZKMetadata = new OfflineSegmentZKMetadata();
         offlineSegmentZKMetadata = ZKMetadataUtils.updateSegmentMetadata(offlineSegmentZKMetadata, segmentMetadata);
         offlineSegmentZKMetadata.setDownloadUrl(downloadUrl);
         offlineSegmentZKMetadata.setPushTime(System.currentTimeMillis());
         HelixHelper.setOfflineSegmentZKMetadata(_propertyStore, offlineSegmentZKMetadata);
         LOGGER.info("Added segment : " + offlineSegmentZKMetadata.getSegmentName() + " to Property store");
->>>>>>> a45d5330
 
         final IdealState idealState =
-            PinotResourceIdealStateBuilder
-                .addNewOfflineSegmentToIdealStateFor(segmentMetadata, _helixAdmin, _helixClusterName, _zkClient);
-        _helixAdmin.setResourceIdealState(_helixClusterName, BrokerRequestUtils.getOfflineResourceNameForResource(offlineSegmentZKMetadata.getResourceName()), idealState);
+            PinotResourceIdealStateBuilder.addNewOfflineSegmentToIdealStateFor(segmentMetadata, _helixAdmin,
+                _helixClusterName, _zkClient);
+        _helixAdmin.setResourceIdealState(_helixClusterName,
+            BrokerRequestUtils.getOfflineResourceNameForResource(offlineSegmentZKMetadata.getResourceName()),
+            idealState);
         res.status = STATUS.success;
       }
     } catch (final Exception e) {
@@ -926,15 +883,10 @@
   }
 
   private boolean ifRefreshAnExistedSegment(SegmentMetadata segmentMetadata) {
-<<<<<<< HEAD
-    final ZNRecord record =
-        _propertyStore.get(PinotHelixUtils.constructPropertyStorePathForSegment(segmentMetadata), null,
-            AccessOption.PERSISTENT);
-    if (record == null) {
-=======
-    OfflineSegmentZKMetadata offlineSegmentZKMetadata = HelixHelper.getOfflineSegmentZKMetadata(_propertyStore, segmentMetadata.getResourceName(), segmentMetadata.getName());
+    OfflineSegmentZKMetadata offlineSegmentZKMetadata =
+        HelixHelper.getOfflineSegmentZKMetadata(_propertyStore, segmentMetadata.getResourceName(),
+            segmentMetadata.getName());
     if (offlineSegmentZKMetadata == null) {
->>>>>>> a45d5330
       return false;
     }
     final SegmentMetadata existedSegmentMetadata = new SegmentMetadataImpl(offlineSegmentZKMetadata);
@@ -955,17 +907,23 @@
     if ("realtime".equalsIgnoreCase(segmentMetadata.getIndexType())) {
       if (getAllResourceNames().contains(
           BrokerRequestUtils.getRealtimeResourceNameForResource(segmentMetadata.getResourceName()))) {
-        if (getAllTableNamesForResource(BrokerRequestUtils.getRealtimeResourceNameForResource(segmentMetadata.getResourceName())).contains(segmentMetadata.getTableName())) {
+        if (getAllTableNamesForResource(
+            BrokerRequestUtils.getRealtimeResourceNameForResource(segmentMetadata.getResourceName())).contains(
+            segmentMetadata.getTableName())) {
           return true;
         }
       }
     }
-    if (!getAllResourceNames().contains(BrokerRequestUtils.getOfflineResourceNameForResource(segmentMetadata.getResourceName()))) {
+    if (!getAllResourceNames().contains(
+        BrokerRequestUtils.getOfflineResourceNameForResource(segmentMetadata.getResourceName()))) {
       LOGGER.error("Resource is not registered");
       return false;
     }
-    if (!getAllTableNamesForResource(BrokerRequestUtils.getOfflineResourceNameForResource(segmentMetadata.getResourceName())).contains(segmentMetadata.getTableName())) {
-      LOGGER.error("Table " + segmentMetadata.getTableName() + " is not registered for resource: " + segmentMetadata.getResourceName());
+    if (!getAllTableNamesForResource(
+        BrokerRequestUtils.getOfflineResourceNameForResource(segmentMetadata.getResourceName())).contains(
+        segmentMetadata.getTableName())) {
+      LOGGER.error("Table " + segmentMetadata.getTableName() + " is not registered for resource: "
+          + segmentMetadata.getResourceName());
       return false;
     }
     return true;
